--- conflicted
+++ resolved
@@ -1,14 +1,9 @@
 """
 The FixedWidth class definition.
 """
-<<<<<<< HEAD
 from decimal import Decimal, ROUND_HALF_EVEN
-=======
-
-from decimal import Decimal
 
 from datetime import datetime, date
->>>>>>> 5b59fc1c
 from six import string_types, integer_types
 
 
@@ -46,6 +41,7 @@
             'string': lambda x: str(self.data[x]),
             'decimal': self._get_decimal_data,
             'numeric': lambda x: str(self.data[x]),
+            'date': self._get_date_data,
         }
 
         self.line_end = kwargs.pop('line_end', '\r\n')
@@ -68,11 +64,6 @@
                 raise ValueError(
                     "Not all required values provided for field %s" % (key,))
 
-<<<<<<< HEAD
-            if value['type'] == 'decimal':
-                if 'precision' in value and type(value['precision']) != int:
-                    raise ValueError("Precision parameter for field %s must be an int" % (key,))
-=======
             if value['type'] == 'date':
                 if 'format' in value:
                     try:
@@ -81,7 +72,10 @@
                         raise ValueError("Incorrect format string provided for field %s" % (key,))
                 else:
                     raise ValueError("No format string provided for field %s" % (key,))
->>>>>>> 5b59fc1c
+
+            elif value['type'] == 'decimal':
+                if 'precision' in value and type(value['precision']) != int:
+                    raise ValueError("Precision parameter for field %s must be an int" % (key,))
 
             #end position or length required
             if 'end_pos' not in value and 'length' not in value:
@@ -221,6 +215,9 @@
         else:
             return str(self.data[field_name])
 
+    def _get_date_data(self, field_name):
+        return str(self.data[field_name].strftime(self.config[field_name]['format']))
+
     def _build_line(self):
 
         """
@@ -235,17 +232,7 @@
         for field_name in [x[1] for x in self.ordered_fields]:
 
             if field_name in self.data:
-<<<<<<< HEAD
-                datum = str(self.format_functions[(self.config[field_name]['type'])](field_name) if not None else ')
-=======
-                type = self.config[field_name]['type']
-                # Format date fields
-                if type == 'date':
-                    datum = str(self.data[field_name].strftime(self.config[field_name]['format']))
-                # Format all other fields
-                else:
-                    datum = str(self.data[field_name])
->>>>>>> 5b59fc1c
+                datum = str(self.format_functions[(self.config[field_name]['type'])](field_name) if not None else '')
             else:
                 datum = ''
 
