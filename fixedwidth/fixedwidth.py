"""
The FixedWidth class definition.
"""

<<<<<<< HEAD
from decimal import *
=======
from decimal import Decimal
from six import string_types

>>>>>>> 6b854777

class FixedWidth(object):
    """
    Class for converting between Python dictionaries and fixed-width
    strings.

    Requires a 'config' dictonary. See unittest below for an example.

    Notes:
        A field must have a start_pos and either an end_pos or a length.
        If both an end_pos and a length are provided, they must not conflict.

        A field may not have a default value if it is required.

        Type may be string, integer, or decimal.

        Alignment and padding are required.

        'required' must have a value.

    """

    def __init__(self, config, **kwargs):

        """
        Arguments:
            config: required, dict defining fixed-width format
            kwargs: optional, dict of values for the FixedWidth object
        """

        self.line_end = kwargs.pop('line_end', '\r\n')
        self.config = config

        self.data = {}
        if kwargs:
            self.data = kwargs

        self.ordered_fields = sorted(
            [(self.config[x]['start_pos'], x) for x in self.config]
        )

        #Raise exception for bad config
        for key, value in self.config.items():

            #required values
            if any([x not in value for x in (
                    'type', 'required', 'padding', 'alignment', 'start_pos')]):
                raise ValueError(
                    "Not all required values provided for field %s" % (key,))

            #end position or length required
            if 'end_pos' not in value and 'length' not in value:
                raise ValueError("And end position or length is required for field %s" % (key,))

            #end position and length must match if both are specified
            if all([x in value for x in ('end_pos', 'length')]):
                if value['length'] != value['end_pos'] - value['start_pos'] + 1:
                    raise ValueError("Field %s length (%d) does not coincide with \
                        its start and end positions." % (key, value['length']))

            #fill in length and end_pos
            if 'end_pos' not in value:
                value['end_pos'] = value['start_pos'] + value['length'] - 1
            if 'length' not in value:
                value['length'] = value['end_pos'] - value['start_pos'] + 1

            #end_pos must be greater than start_pos
            if value['end_pos'] < value['start_pos']:
                raise ValueError("%s end_pos must be *after* start_pos." % (key,))

            #make sure authorized type was provided
            if not value['type'] in ('string', 'integer', 'decimal', 'numeric'):
                raise ValueError("Field %s has an invalid type (%s). Allowed: 'string', \
                    'integer', 'decimal', 'numeric'" % (key, value['type']))

            #make sure alignment is 'left' or 'right'
            if not value['alignment'] in ('left', 'right'):
                raise ValueError("Field %s has an invalid alignment (%s). \
                    Allowed: 'left' or 'right'" % (key, value['alignment']))

            #if a default value was provided, make sure
            #it doesn't violate rules
            if 'default' in value:

                #can't be required AND have a default value
                if value['required']:
                    raise ValueError("Field %s is required; \
                        can not have a default value" % (key,))

                #ensure default value provided matches type
                types = {'string': str, 'decimal': Decimal, 'integer': int}
                if not isinstance(value['default'], types[value['type']]):
                    raise ValueError("Default value for %s is not a valid %s" \
                        % (key, value['type']))

            # If value is a decimal type, check that optional decimal args are
            # valid.
            if value['type'] == 'decimal':
                if 'precision' in value:
                    if (
                        not isinstance(value['precision'],int) or
                        value['precision'] < 0
                    ):
                        raise ValueError("Precision must be positive integer")

                if 'separator' in value:
                    if value['separator'] not in [None,',','.']:
                        raise ValueError("Separator must be: ',','.', or None")

        #ensure start_pos and end_pos or length is correct in config
        current_pos = 1
        for start_pos, field_name in self.ordered_fields:

            if start_pos != current_pos:
                raise ValueError("Field %s starts at position %d; \
                should be %d (or previous field definition is incorrect)." \
                % (field_name, start_pos, current_pos))

            current_pos = current_pos + config[field_name]['length']

    def update(self, **kwargs):

        """
        Update self.data using the kwargs sent.
        """

        self.data.update(kwargs)

    def validate(self):

        """
        ensure the data in self.data is consistant with self.config
        """

        type_tests = {
            'string': lambda x: isinstance(x, string_types),
            'decimal': lambda x: isinstance(x, Decimal),
            'integer': lambda x: str(x).isdigit(),
            'numeric': lambda x: str(x).isdigit(),
        }

        for field_name, parameters in self.config.items():

            if field_name in self.data:

                #make sure passed in value is of the proper type
                if not type_tests[parameters['type']](self.data[field_name]):
                    raise ValueError("%s is defined as a %s, \
                    but the value is not of that type." \
                    % (field_name, parameters['type']))

                if (
                    parameters['type'] == 'decimal' and
                    'precision' in parameters):

                    datum = self._build_decimal_chunk(field_name)
                else:
                    datum = str(self.data[field_name])

                 #ensure value passed in is not too long for the field
                if len(datum) > parameters['length']:
                    raise ValueError("%s is too long (limited to %d \
                    characters)." % (field_name, parameters['length']))

                if 'value' in parameters \
                    and parameters['value'] != self.data[field_name]:

                    raise ValueError("%s has a value in the config, \
                        and a different value was passed in." % (field_name,))

            else: #no value passed in

                #if required but not provided
                if parameters['required'] and ('value' not in parameters):
                    raise ValueError("Field %s is required, but was \
                        not provided." % (field_name,))

                #if there's a default value
                if 'default' in parameters:
                    self.data[field_name] = parameters['default']

                #if there's a hard-coded value in the config
                if 'value' in parameters:
                    self.data[field_name] = parameters['value']

        return True

    def _build_decimal_chunk(self,field_name):

        precision = self.config[field_name]['precision']
        sep = self.config[field_name].get('separator','.')

        decimal_context = Context(
            prec=256, rounding=ROUND_HALF_DOWN,
        )
        setcontext(decimal_context)

        if sep is None:

            multiplier = pow(10.0,precision)

            datum = str(
                self.data[field_name] * Decimal(multiplier)
            ).split('.')[0]

        else:

            chunks = str(self.data[field_name]).split('.')
            datum = '{}{}{}'.format(
                chunks[0],
                sep,
                chunks[1][:precision]
            )
        
        return datum


    def _build_line(self):

        """
        Returns a fixed-width line made up of self.data, using
        self.config.
        """

        self.validate()

        line = ''
        #for start_pos, field_name in self.ordered_fields:
        for field_name in [x[1] for x in self.ordered_fields]:

            if field_name in self.data:

                datum = str(self.data[field_name])

                if (self.config[field_name]['type'] == 'decimal' and
                    'precision' in self.config[field_name]):
                    datum = self._build_decimal_chunk(field_name)

            else:
                datum = ''

            justify = None
            if self.config[field_name]['alignment'] == 'left':
                justify = datum.ljust
            else:
                justify = datum.rjust

            datum = justify(self.config[field_name]['length'], \
                self.config[field_name]['padding'])

            line += datum

        return line + self.line_end

    is_valid = property(validate)

    def _string_to_dict(self, fw_string):

        """
        Take a fixed-width string and use it to
        populate self.data, based on self.config.
        """

        self.data = {}

        for start_pos, field_name in self.ordered_fields:

            conversion = {
                'integer': int,
                'string': lambda x: str(x).strip(),
                'decimal': Decimal,
                'numeric': lambda x: str(x).strip(),
            }

            self.data[field_name] = conversion[self.config[field_name]\
                ['type']](fw_string[start_pos - 1:self.config[field_name]['end_pos']])

        return self.data

    line = property(_build_line, _string_to_dict)<|MERGE_RESOLUTION|>--- conflicted
+++ resolved
@@ -2,13 +2,8 @@
 The FixedWidth class definition.
 """
 
-<<<<<<< HEAD
 from decimal import *
-=======
-from decimal import Decimal
 from six import string_types
-
->>>>>>> 6b854777
 
 class FixedWidth(object):
     """
@@ -222,7 +217,7 @@
                 sep,
                 chunks[1][:precision]
             )
-        
+
         return datum
 
 
