Easy two-way conversion between Python dictionaries and fixed-width files.
The FixedWidth class has been used in production without modification for 
several years.

This module has also proven useful for "debugging" a fixed-width spec --
an invalid configuration reports an error that may not be obvious from
reading the spec document.

Requires a 'config' dictonary. See unit tests for full example.

Small example

    SAMPLE_CONFIG = {

        'first_name': {
            'required': True,
            'type': 'string',
            'start_pos': 1,
            'end_pos': 10,
            'alignment': 'left',
            'padding': ' '
        },

        'last_name': {
            'required': True,
            'type': 'string',
            'start_pos': 11,
            'end_pos': 30,
            'alignment': 'left',
            'padding': ' '
        },

<<<<<<< HEAD
        'decimal': {
            'required': True,
            'type': 'decimal',
            'precision': 2,
            'rounding': decimal.ROUND_UP,
            'start_pos': 31,
            'end_pos': 35,
            'alignment': 'left',
=======
        'date': {
            'required': True,
            'type': 'date',
            'start_pos': 11,
            'end_pos': 30,
            'alignment': 'left',
            'format': '%Y%m%d',
>>>>>>> 5b59fc1c
            'padding': ' '
        },

    }

Notes:

* A field must have a start_pos and either an end_pos or a length. If both an end_pos and a length are provided, they must not conflict.

* A field may not have a default value if it is required.

* Supported types are string, integer, and decimal.

* Alignment and padding are required.


License: BSD<|MERGE_RESOLUTION|>--- conflicted
+++ resolved
@@ -30,24 +30,24 @@
             'padding': ' '
         },
 
-<<<<<<< HEAD
+        'date': {
+            'required': True,
+            'type': 'date',
+            'start_pos': 31,
+            'end_pos': 38,
+            'alignment': 'left',
+            'format': '%Y%m%d',
+            'padding': ' '
+        },
+
         'decimal': {
             'required': True,
             'type': 'decimal',
             'precision': 2,
             'rounding': decimal.ROUND_UP,
-            'start_pos': 31,
-            'end_pos': 35,
+            'start_pos': 38,
+            'end_pos': 42,
             'alignment': 'left',
-=======
-        'date': {
-            'required': True,
-            'type': 'date',
-            'start_pos': 11,
-            'end_pos': 30,
-            'alignment': 'left',
-            'format': '%Y%m%d',
->>>>>>> 5b59fc1c
             'padding': ' '
         },
 
